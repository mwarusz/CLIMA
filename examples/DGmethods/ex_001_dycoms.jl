using MPI
using CLIMA
using CLIMA.Mesh.Topologies
using CLIMA.Mesh.Grids
using CLIMA.DGmethods
using CLIMA.DGmethods.NumericalFluxes
using CLIMA.MPIStateArrays
using CLIMA.LowStorageRungeKuttaMethod
using CLIMA.ODESolvers
using CLIMA.GenericCallbacks
using CLIMA.Atmos
using CLIMA.VariableTemplates
using CLIMA.MoistThermodynamics
using CLIMA.PlanetParameters
using LinearAlgebra
using StaticArrays
using Logging, Printf, Dates
using CLIMA.VTK

@static if haspkg("CuArrays")
  using CUDAdrv
  using CUDAnative
  using CuArrays
  CuArrays.allowscalar(false)
  const ArrayType = CuArray 
else
  const ArrayType = Array 
end

if !@isdefined integration_testing
  const integration_testing =
    parse(Bool, lowercase(get(ENV,"JULIA_CLIMA_INTEGRATION_TESTING","false")))
end

"""
  Initial Condition for DYCOMS_RF01 LES
"""
function Initialise_DYCOMS!(state::Vars, aux::Vars, (x,y,z), t)
    
  DF         = eltype(state)
  xvert::DF  = z

  epsdv::DF     = molmass_ratio
  q_tot_sfc::DF = 8.1e-3
  Rm_sfc::DF    = gas_constant_air(PhasePartition(q_tot_sfc))
  ρ_sfc::DF     = 1.22
  P_sfc::DF     = 1.0178e5
  T_BL::DF      = 285.0
  T_sfc::DF     = P_sfc/(ρ_sfc * Rm_sfc);
  
  q_liq::DF      = 0
  q_ice::DF      = 0
  zb::DF         = 600   
<<<<<<< HEAD
  zi::DF         = 840  
  dz_cloud       = zi - zb
  q_liq_peak::DF = 4.5e-4

=======
  zi::DF         = 840 
  dz_cloud       = zi - zb
  q_liq_peak::DF = 4.5e-4
>>>>>>> 9c659890
  if xvert > zb && xvert <= zi        
    q_liq = (xvert - zb)*q_liq_peak/dz_cloud
  end

  if ( xvert <= zi)
    θ_liq  = DF(289)
<<<<<<< HEAD
    q_tot  = DF(8.1e-3)
  else
    θ_liq = DF(297.5) + (xvert - zi)^(DF(1/3))
    q_tot = DF(1.5e-3)
  end
  
  PhPartObj = PhasePartition(q_tot, q_liq, DF(0))
  Rm    = gas_constant_air(PhPartObj)
  cpm   = cp_m(PhPartObj)
  #Pressure
  H = Rm_sfc * T_BL / grav;
  P = P_sfc * exp(-xvert/H);
  #Exner
  exner_dry = exner(P, PhasePartition(DF(0)))
  #T 
  T             = exner_dry*θ_liq + LH_v0*q_liq/(cpm*exner_dry);
  #Density
  ρ             = P/(Rm*T);
  #θ, θv
  θ      = T/exner_dry;
  θv     = virtual_pottemp(T, P, PhPartObj)
  # energy definitions
  u, v, w     = DF(7), DF(-5.5), DF(0)
  U           = ρ * u
  V           = ρ * v
  W           = ρ * w
  e_kin       = DF(1//2) * (u^2 + v^2 + w^2)
=======
    q_tot  = q_tot_sfc
  else
    θ_liq = DF(297.5) + (xvert - zi)^(DF(1//3))
    q_tot = DF(1.5e-3)
  end
  #=
  if xvert <= 200.0
      θ_liq += θ_liq 
      q_tot += q_tot
  end
  =# 

  #Pressure
  H = Rm_sfc * T_BL / grav;
  P = P_sfc * exp(-xvert/H);
  
  # Thermodynamic state
  q_pt = PhasePartition(q_tot, q_liq, q_ice)
  ts = LiquidIcePotTempSHumEquil_no_ρ(θ_liq, q_pt, P)

  #Density
  ρ  = air_density(ts)
  T  = air_temperature(ts)
  
  # energy definitions
  u, v, w     = DF(7), DF(-5.5), DF(0) 
  U           = ρ * u
  V           = ρ * v
  W           = ρ * w
  e_kin       = (u^2 + v^2 + w^2)/2
>>>>>>> 9c659890
  e_pot       = grav * xvert
  E           = ρ * total_energy(e_kin, e_pot, T, q_pt)

  state.ρ     = ρ
  state.ρu    = SVector(U, V, W) 
  state.ρe    = E
  state.moisture.ρq_tot = ρ * q_tot
    
  q_test = q_pt.liq
  q_max = max(q_test,q_pt.liq)

end

function source!(source::Vars, state::Vars, aux::Vars, t::Real)
  DF = eltype(state)
  source.ρu = SVector(DF(0), DF(0), -state.ρ * grav)
end

function run(mpicomm, ArrayType, dim, topl, N, timeend, DF, dt, C_smag, Δ)

  grid = DiscontinuousSpectralElementGrid(topl,
                                          FloatType = DF,
                                          DeviceArray = ArrayType,
                                          polynomialorder = N,
                                         )

  model = AtmosModel(FlatOrientation(),
                     SmagorinskyLilly(C_smag),
                     EquilMoist(),
                     NoRadiation(),
                     source!, 
                     DYCOMS_BC(C_drag,LHF,SHF), 
                     Initialise_DYCOMS!)

  dg = DGModel(model,
               grid,
               Rusanov(),
               DefaultGradNumericalFlux())

  param = init_ode_param(dg)

  Q = init_ode_state(dg, param, DF(0))

  lsrk = LSRK54CarpenterKennedy(dg, Q; dt = dt, t0 = 0)

  eng0 = norm(Q)
  @info @sprintf """Starting
  norm(Q₀) = %.16e""" eng0

  # Set up the information callback
  starttime = Ref(now())
  cbinfo = GenericCallbacks.EveryXWallTimeSeconds(60, mpicomm) do (s=false)
    if s
      starttime[] = now()
    else
      energy = norm(Q)
      @info @sprintf("""Update
                     simtime = %.16e
                     runtime = %s
                     norm(Q) = %.16e""", ODESolvers.gettime(lsrk),
                     Dates.format(convert(Dates.DateTime,
                                          Dates.now()-starttime[]),
                                  Dates.dateformat"HH:MM:SS"),
                     energy)
    end
  end

  step = [0]
<<<<<<< HEAD
  cbvtk = GenericCallbacks.EveryXSimulationSteps(1) do (init=false)
=======
    cbvtk = GenericCallbacks.EveryXSimulationSteps(1000) do (init=false)
>>>>>>> 9c659890
    mkpath("./vtk-dycoms/")
    outprefix = @sprintf("./vtk-dycoms/dycoms_%dD_mpirank%04d_step%04d", dim,
                           MPI.Comm_rank(mpicomm), step[1])
    @debug "doing VTK output" outprefix
    writevtk(outprefix, param[1], dg)
        
    step[1] += 1
    nothing
  end

  solve!(Q, lsrk, param; timeend=timeend, callbacks=(cbinfo, cbvtk))

  # Print some end of the simulation information
  engf = norm(Q)
  Qe = init_ode_state(dg, param, DF(timeend))

  engfe = norm(Qe)
  errf = euclidean_distance(Q, Qe)
  @info @sprintf """Finished
  norm(Q)                 = %.16e
  norm(Q) / norm(Q₀)      = %.16e
  norm(Q) - norm(Q₀)      = %.16e
  norm(Q - Qe)            = %.16e
  norm(Q - Qe) / norm(Qe) = %.16e
  """ engf engf/eng0 engf-eng0 errf errf / engfe
  errf
end

using Test
let
  MPI.Initialized() || MPI.Init()
  mpicomm = MPI.COMM_WORLD
  ll = uppercase(get(ENV, "JULIA_LOG_LEVEL", "INFO"))
  loglevel = ll == "DEBUG" ? Logging.Debug :
    ll == "WARN"  ? Logging.Warn  :
    ll == "ERROR" ? Logging.Error : Logging.Info
  logger_stream = MPI.Comm_rank(mpicomm) == 0 ? stderr : devnull
  global_logger(ConsoleLogger(logger_stream, loglevel))
  @static if haspkg("CUDAnative")
      device!(MPI.Comm_rank(mpicomm) % length(devices()))
  end
  
  # Problem type
  DF = Float32
  # DG polynomial order 
  polynomialorder = 4
  # User specified grid spacing
  Δx    = DF(35)
  Δy    = DF(35)
  Δz    = DF(10)
  # SGS Filter constants
  C_smag = DF(0.15)
  LHF    = DF(115)
  SHF    = DF(15)
  C_drag = DF(0.0011)
  # Physical domain extents 
  (xmin, xmax) = (0, 2000)
  (ymin, ymax) = (0, 2000)
  (zmin, zmax) = (0, 1500)
  #Get Nex, Ney from resolution
  Lx = xmax - xmin
  Ly = ymax - ymin
  Lz = zmax - ymin
  # User defines the grid size:
  Nex = ceil(Int64, (Lx/Δx - 1)/polynomialorder)
  Ney = ceil(Int64, (Ly/Δy - 1)/polynomialorder)
  Nez = ceil(Int64, (Lz/Δz - 1)/polynomialorder)
  Ne = (Nex, Ney, Nez)
  # User defined domain parameters
  brickrange = (range(DF(xmin), length=Ne[1]+1, DF(xmax)),
                range(DF(ymin), length=Ne[2]+1, DF(ymax)),
                range(DF(zmin), length=Ne[3]+1, DF(zmax)))
  topl = BrickTopology(mpicomm, brickrange,periodicity = (true, true, false), boundary=[1 2 3; 4 5 6])
  dt = 0.001
  timeend = dt
  dim = 3
  @info (ArrayType, DF, dim)
  result = run(mpicomm, ArrayType, dim, topl, 
               polynomialorder, timeend, DF, dt, C_smag, LHF, SHF, C_drag)
end

#nothing<|MERGE_RESOLUTION|>--- conflicted
+++ resolved
@@ -51,29 +51,20 @@
   q_liq::DF      = 0
   q_ice::DF      = 0
   zb::DF         = 600   
-<<<<<<< HEAD
-  zi::DF         = 840  
-  dz_cloud       = zi - zb
-  q_liq_peak::DF = 4.5e-4
-
-=======
   zi::DF         = 840 
   dz_cloud       = zi - zb
   q_liq_peak::DF = 4.5e-4
->>>>>>> 9c659890
+  
   if xvert > zb && xvert <= zi        
     q_liq = (xvert - zb)*q_liq_peak/dz_cloud
   end
-
   if ( xvert <= zi)
     θ_liq  = DF(289)
-<<<<<<< HEAD
     q_tot  = DF(8.1e-3)
   else
     θ_liq = DF(297.5) + (xvert - zi)^(DF(1/3))
     q_tot = DF(1.5e-3)
   end
-  
   PhPartObj = PhasePartition(q_tot, q_liq, DF(0))
   Rm    = gas_constant_air(PhPartObj)
   cpm   = cp_m(PhPartObj)
@@ -82,12 +73,11 @@
   P = P_sfc * exp(-xvert/H);
   #Exner
   exner_dry = exner(P, PhasePartition(DF(0)))
-  #T 
+  #Temperature 
   T             = exner_dry*θ_liq + LH_v0*q_liq/(cpm*exner_dry);
   #Density
   ρ             = P/(Rm*T);
-  #θ, θv
-  θ      = T/exner_dry;
+  #Potential Temperature
   θv     = virtual_pottemp(T, P, PhPartObj)
   # energy definitions
   u, v, w     = DF(7), DF(-5.5), DF(0)
@@ -95,38 +85,6 @@
   V           = ρ * v
   W           = ρ * w
   e_kin       = DF(1//2) * (u^2 + v^2 + w^2)
-=======
-    q_tot  = q_tot_sfc
-  else
-    θ_liq = DF(297.5) + (xvert - zi)^(DF(1//3))
-    q_tot = DF(1.5e-3)
-  end
-  #=
-  if xvert <= 200.0
-      θ_liq += θ_liq 
-      q_tot += q_tot
-  end
-  =# 
-
-  #Pressure
-  H = Rm_sfc * T_BL / grav;
-  P = P_sfc * exp(-xvert/H);
-  
-  # Thermodynamic state
-  q_pt = PhasePartition(q_tot, q_liq, q_ice)
-  ts = LiquidIcePotTempSHumEquil_no_ρ(θ_liq, q_pt, P)
-
-  #Density
-  ρ  = air_density(ts)
-  T  = air_temperature(ts)
-  
-  # energy definitions
-  u, v, w     = DF(7), DF(-5.5), DF(0) 
-  U           = ρ * u
-  V           = ρ * v
-  W           = ρ * w
-  e_kin       = (u^2 + v^2 + w^2)/2
->>>>>>> 9c659890
   e_pot       = grav * xvert
   E           = ρ * total_energy(e_kin, e_pot, T, q_pt)
 
@@ -135,9 +93,6 @@
   state.ρe    = E
   state.moisture.ρq_tot = ρ * q_tot
     
-  q_test = q_pt.liq
-  q_max = max(q_test,q_pt.liq)
-
 end
 
 function source!(source::Vars, state::Vars, aux::Vars, t::Real)
@@ -195,11 +150,7 @@
   end
 
   step = [0]
-<<<<<<< HEAD
-  cbvtk = GenericCallbacks.EveryXSimulationSteps(1) do (init=false)
-=======
     cbvtk = GenericCallbacks.EveryXSimulationSteps(1000) do (init=false)
->>>>>>> 9c659890
     mkpath("./vtk-dycoms/")
     outprefix = @sprintf("./vtk-dycoms/dycoms_%dD_mpirank%04d_step%04d", dim,
                            MPI.Comm_rank(mpicomm), step[1])
