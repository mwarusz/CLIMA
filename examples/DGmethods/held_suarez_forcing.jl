--- conflicted
+++ resolved
@@ -61,8 +61,6 @@
 @parameter Prandtl 71//100 "Prandtl"
 @parameter k_μ    cp_d/Prandtl "k_μ"
 
-<<<<<<< HEAD
-=======
 function Base.sort!(a::MArray{Tuple{3}})
   # Use a (Bose-Nelson Algorithm based) sorting network from
   # <http://pages.ripco.net/~jgamble/nw.html>.
@@ -78,7 +76,6 @@
   b
 end
 
->>>>>>> 5cc207c0
 """
 Smagorinsky model coefficient for anisotropic grids.
 Given a description of the grid in terms of Δ1, Δ2, Δ3
@@ -105,30 +102,19 @@
 are also included (in accordance with Deardorff's methods).
 """
 function anisotropic_coefficient_sgs3D(Δ1, Δ2, Δ3)
-<<<<<<< HEAD
-=======
   DFloat = typeof(Δ1)
->>>>>>> 5cc207c0
   # Arguments are the lengthscales in each of the coordinate directions
   # For a cube: this is the edge length
   # For a sphere: the arc length provides one approximation of many
   Δ = cbrt(Δ1 * Δ2 * Δ3)
-<<<<<<< HEAD
-  Δ_sorted = sort([Δ1, Δ2, Δ3])
-=======
   Δ_sorted = sort(@SVector [Δ1, Δ2, Δ3])
->>>>>>> 5cc207c0
   # Get smallest two dimensions
   Δ_s1 = Δ_sorted[1]
   Δ_s2 = Δ_sorted[2]
   a1 = Δ_s1 / max(Δ1,Δ2,Δ3)
   a2 = Δ_s2 / max(Δ1,Δ2,Δ3)
   # In 3D we compute a scaling factor for anisotropic grids
-<<<<<<< HEAD
-  f_anisotropic = 1 + 2/27 * ((log(a1))^2 - log(a1)*log(a2) + (log(a2))^2)
-=======
   f_anisotropic = 1 + DFloat(2/27) * ((log(a1))^2 - log(a1)*log(a2) + (log(a2))^2)
->>>>>>> 5cc207c0
   Δ = Δ*f_anisotropic
   Δsqr = Δ * Δ
   return Δsqr
@@ -273,22 +259,13 @@
 """
 Viscous state labels
 """
-<<<<<<< HEAD
-const _nviscstates = 16
-const _τ11, _τ22, _τ33, _τ12, _τ13, _τ23, _qx, _qy, _qz, _Tx, _Ty, _Tz, _ρx, _ρy, _ρz, _SijSij = 1:_nviscstates
-=======
 const _nviscstates = 13
 const _τ11, _τ22, _τ33, _τ12, _τ13, _τ23, _Tx, _Ty, _Tz, _ρx, _ρy, _ρz, _SijSij = 1:_nviscstates
->>>>>>> 5cc207c0
 
 """
 Number of variables of which gradients are required 
 """
-<<<<<<< HEAD
-const _ngradstates = 7
-=======
 const _ngradstates = 5
->>>>>>> 5cc207c0
 
 """
 Number of states being loaded for gradient computation
@@ -328,11 +305,7 @@
     T = air_temperature(e_int)
 
     gradient_list[1], gradient_list[2], gradient_list[3] = u, v, w
-<<<<<<< HEAD
-    gradient_list[4], gradient_list[5], gradient_list[6] = ρe, T, ρ
-=======
     gradient_list[4], gradient_list[5] = T, ρ
->>>>>>> 5cc207c0
   end
 end
 
@@ -343,14 +316,8 @@
     dvdx, dvdy, dvdz = grad_vars[1, 2], grad_vars[2, 2], grad_vars[3, 2]
     dwdx, dwdy, dwdz = grad_vars[1, 3], grad_vars[2, 3], grad_vars[3, 3]
     # compute gradients of moist vars and temperature
-<<<<<<< HEAD
-    dqdx, dqdy, dqdz = grad_vars[1, 5], grad_vars[2, 5], grad_vars[3, 5]
-    dTdx, dTdy, dTdz = grad_vars[1, 6], grad_vars[2, 6], grad_vars[3, 6]
-    dρdx, dρdy, dρdz = grad_vars[1, 7], grad_vars[2, 7], grad_vars[3, 7]
-=======
     dTdx, dTdy, dTdz = grad_vars[1, 4], grad_vars[2, 4], grad_vars[3, 4]
     dρdx, dρdy, dρdz = grad_vars[1, 5], grad_vars[2, 5], grad_vars[3, 5]
->>>>>>> 5cc207c0
     # virtual potential temperature gradient: for richardson calculation
     # strains
     # --------------------------------------------
@@ -416,10 +383,6 @@
     F[1, _dρe], F[2, _dρe], F[3, _dρe] = u * (ρe + P), v * (ρe + P), w * (ρe + P)
 
     #Derivative of T and Q:
-<<<<<<< HEAD
-    vqx, vqy, vqz = VF[_qx], VF[_qy], VF[_qz]
-=======
->>>>>>> 5cc207c0
     vTx, vTy, vTz = VF[_Tx], VF[_Ty], VF[_Tz]
     vρx, vρy, vρz = VF[_Tx], VF[_Ty], VF[_Tz]
 
