--- conflicted
+++ resolved
@@ -45,19 +45,15 @@
 function update_aux!(dg::DGModel, lm::AtmosLinearModel, Q::MPIStateArray, t::Real)
   return false
 end
-<<<<<<< HEAD
-integrate_aux!(lm::AtmosLinearModel, integ::Vars, state::Vars, aux::Vars) = nothing
 function flux_diffusive!(lm::AtmosLinearModel, flux::Grad, state::Vars,
                          diffusive::Vars, hyperdiffusive::Vars, aux::Vars, t::Real)
   nothing
 end
-=======
 integral_load_aux!(lm::AtmosLinearModel, integ::Vars, state::Vars, aux::Vars) = nothing
 integral_set_aux!(lm::AtmosLinearModel, aux::Vars, integ::Vars) = nothing
 reverse_integral_load_aux!(lm::AtmosLinearModel, integ::Vars, state::Vars, aux::Vars) = nothing
 reverse_integral_set_aux!(lm::AtmosLinearModel, aux::Vars, integ::Vars) = nothing
 flux_diffusive!(lm::AtmosLinearModel, flux::Grad, state::Vars, diffusive::Vars, aux::Vars, t::Real) = nothing
->>>>>>> 7956017f
 function wavespeed(lm::AtmosLinearModel, nM, state::Vars, aux::Vars, t::Real)
   ref = aux.ref_state
   return soundspeed_air(ref.T)
