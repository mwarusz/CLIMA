--- conflicted
+++ resolved
@@ -6,15 +6,9 @@
     (1,"integral_test.jl")
     (1,"integral_test_sphere.jl")
     (1, "Euler/isentropicvortex.jl")
-<<<<<<< HEAD
     (1, "Euler/isentropicvortex-imex.jl")
-    (1, "compressible_Navier_Stokes/ref_state.jl")           
-    (1, "compressible_Navier_Stokes/rising_bubble-model.jl")
-    (1, "compressible_Navier_Stokes/rising_bubble-model-imex.jl")
-=======
     (1, "advection_diffusion/pseudo1D_advection_diffusion.jl")
     (1, "compressible_Navier_Stokes/ref_state.jl")
->>>>>>> 8c7dc266
     (1, "compressible_Navier_Stokes/density_current-model.jl")
    ]
 
