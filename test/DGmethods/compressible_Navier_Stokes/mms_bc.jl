--- conflicted
+++ resolved
@@ -195,9 +195,4 @@
 end
 end
 
-<<<<<<< HEAD
-
-#nothing
-=======
 nothing
->>>>>>> 39dfb9ca
